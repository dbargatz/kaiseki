<<<<<<< HEAD
FROM rust:1.73.0-bookworm AS devcontainer
=======
FROM rust:1.74.1-bookworm AS devcontainer
>>>>>>> 67cd5ede

# Create a non-root user for the container using the given ARGs, which allows
# the X11 socket on the host to be accessed without hacky workarounds such as
# "xhost +local:", or heavyweight workarounds like using xauth. Implemented
# based on this guide: https://janert.me/guides/running-gui-applications-in-a-docker-container/
# NOTE: I believe this approach requires the UID/GID to match that of the user
#       on the host, so if you encounter issues launching the UI, ensure the
#       host user UID/GID and the container user UID/GID match.
ARG GID=1000
ARG UID=1000
ARG USERNAME=user
RUN set -x \
    && addgroup --gid ${GID} ${USERNAME} \
    && adduser --uid ${UID} --gid ${GID} --disabled-password --gecos "" ${USERNAME}

# Install packages necessary for development and for the UI to launch from
# inside the Docker container.
RUN set -x \
    && apt-get update --yes  \
    && apt-get install --yes --no-install-recommends \
        # In theory, egui should only require libgtk-3-0 (not the dev package),
        # but using the non-dev package we get no UI and the "NoGlutinConfigs"
        # error, as described here: https://github.com/emilk/egui/issues/3174
        libgtk-3-dev   \
        libxcursor1    \
        libxrandr2     \
        libxi6         \
        libx11-xcb1    \
    && apt-get autoremove --yes \
    && apt-get clean \
    && rm -rf /var/lib/apt/lists/*

# Before proceeding, switch to the non-root container user; if we perform the
# next steps as root, the rustup/cargo caches end up with files owned by root,
# which causes permissions issues for cargo and rust-analyzer when run as the
# container user.
USER ${UID}:${GID}
ENV DISPLAY=:0

# Install Rust format/lint tools.
RUN set -x \
    && rustup component add rustfmt \
    && rustup component add clippy \
    && cargo install cargo-audit<|MERGE_RESOLUTION|>--- conflicted
+++ resolved
@@ -1,8 +1,4 @@
-<<<<<<< HEAD
-FROM rust:1.73.0-bookworm AS devcontainer
-=======
 FROM rust:1.74.1-bookworm AS devcontainer
->>>>>>> 67cd5ede
 
 # Create a non-root user for the container using the given ARGs, which allows
 # the X11 socket on the host to be accessed without hacky workarounds such as
